{
  "permissions": {
    "allow": [
      "Read(//d/Program Files (x86)/CodeRepos/AKCNProjectManagement/**)",
      "Bash(git init:*)",
      "Bash(git config:*)",
      "Bash(git add:*)",
<<<<<<< HEAD
      "Bash(git branch:*)"
=======
      "Bash(git commit:*)",
      "Bash(git checkout:*)"
>>>>>>> c5463844
    ],
    "deny": [],
    "ask": []
  }
}<|MERGE_RESOLUTION|>--- conflicted
+++ resolved
@@ -5,12 +5,12 @@
       "Bash(git init:*)",
       "Bash(git config:*)",
       "Bash(git add:*)",
-<<<<<<< HEAD
-      "Bash(git branch:*)"
-=======
       "Bash(git commit:*)",
-      "Bash(git checkout:*)"
->>>>>>> c5463844
+      "Bash(git checkout:*)",
+      "Bash(git branch:*)",
+      "Bash(git merge:*)",
+      "Bash(python -m pytest tests/ -v --tb=short)",
+      "Bash(python:*)"
     ],
     "deny": [],
     "ask": []
